--- conflicted
+++ resolved
@@ -5,15 +5,8 @@
 require (
 	github.com/disintegration/imaging v1.6.2
 	github.com/oschwald/maxminddb-golang v1.12.0
-<<<<<<< HEAD
-	golang.org/x/crypto v0.14.0
-	golang.org/x/image v0.13.0 // indirect
-	golang.org/x/net v0.17.0 // indirect
-	golang.org/x/time v0.3.0
-=======
 	golang.org/x/crypto v0.17.0
 	golang.org/x/image v0.14.0 // indirect
 	golang.org/x/net v0.19.0 // indirect
 	golang.org/x/time v0.5.0
->>>>>>> 98dc5d28
 )